--- conflicted
+++ resolved
@@ -423,14 +423,11 @@
     pub networkmode: T,
     /// Platform in the format `os[/arch[/variant]]`
     pub platform: T,
-<<<<<<< HEAD
     /// Target build stage
     pub target: T,
-=======
     #[cfg(feature = "buildkit")]
     /// Specify a custom exporter.
     pub outputs: Option<ImageBuildOutput<T>>,
->>>>>>> 9574c61b
     /// Builder version to use
     pub version: BuilderVersion,
 }
